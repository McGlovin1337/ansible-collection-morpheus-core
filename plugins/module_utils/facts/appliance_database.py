--- conflicted
+++ resolved
@@ -18,10 +18,6 @@
 
         appliance_health = morph_api.get_appliance_health()
 
-<<<<<<< HEAD
-        facts['database'] = appliance_health['database']
-=======
-        facts['morpheus_database'] = appliance_health['health']['database']
->>>>>>> c7828e9f
+        facts['morpheus_database'] = appliance_health['database']
 
         return facts