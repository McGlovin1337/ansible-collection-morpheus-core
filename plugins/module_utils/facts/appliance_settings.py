from __future__ import (absolute_import, division, print_function)
__metaclass__ = type

from ansible.module_utils.facts.collector import BaseFactCollector
from ansible.module_utils.connection import Connection
from ansible_collections.morpheus.core.plugins.module_utils.morpheusapi import MorpheusApi


class MorpheusSettingsFactCollector(BaseFactCollector):
    name = 'settings'
    _fact_ids = set()

    def collect(self, module=None, collected_facts=None):
        facts = {}

        connection = Connection(module._socket_path)
        morph_api = MorpheusApi(connection)

        appliance_settings = morph_api.get_appliance_settings()

<<<<<<< HEAD
        facts['settings'] = appliance_settings
=======
        facts['morpheus_settings'] = appliance_settings['applianceSettings']
>>>>>>> c7828e9f

        return facts<|MERGE_RESOLUTION|>--- conflicted
+++ resolved
@@ -18,10 +18,6 @@
 
         appliance_settings = morph_api.get_appliance_settings()
 
-<<<<<<< HEAD
-        facts['settings'] = appliance_settings
-=======
-        facts['morpheus_settings'] = appliance_settings['applianceSettings']
->>>>>>> c7828e9f
+        facts['morpheus_settings'] = appliance_settings
 
         return facts