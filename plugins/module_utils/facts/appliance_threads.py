--- conflicted
+++ resolved
@@ -18,10 +18,6 @@
 
         appliance_health = morph_api.get_appliance_health()
 
-<<<<<<< HEAD
-        facts['threads'] = appliance_health['threads']
-=======
-        facts['morpheus_threads'] = appliance_health['health']['threads']
->>>>>>> c7828e9f
+        facts['morpheus_threads'] = appliance_health['threads']
 
         return facts