from __future__ import (absolute_import, division, print_function)
__metaclass__ = type

from ansible.module_utils.facts.collector import BaseFactCollector
from ansible.module_utils.connection import Connection
from ansible_collections.morpheus.core.plugins.module_utils.morpheusapi import MorpheusApi


class MorpheusElasticFactCollector(BaseFactCollector):
    name = 'elastic'
    _fact_ids = set()

    def collect(self, module=None, collected_facts=None):
        facts = {}

        connection = Connection(module._socket_path)
        morph_api = MorpheusApi(connection)

        appliance_health = morph_api.get_appliance_health()

<<<<<<< HEAD
        facts['elastic'] = appliance_health['elastic']
=======
        facts['morpheus_elastic'] = appliance_health['health']['elastic']
>>>>>>> c7828e9f

        return facts<|MERGE_RESOLUTION|>--- conflicted
+++ resolved
@@ -18,10 +18,6 @@
 
         appliance_health = morph_api.get_appliance_health()
 
-<<<<<<< HEAD
-        facts['elastic'] = appliance_health['elastic']
-=======
-        facts['morpheus_elastic'] = appliance_health['health']['elastic']
->>>>>>> c7828e9f
+        facts['morpheus_elastic'] = appliance_health['elastic']
 
         return facts