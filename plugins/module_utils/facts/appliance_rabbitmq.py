from __future__ import (absolute_import, division, print_function)
__metaclass__ = type

from ansible.module_utils.facts.collector import BaseFactCollector
from ansible.module_utils.connection import Connection
from ansible_collections.morpheus.core.plugins.module_utils.morpheusapi import MorpheusApi


class MorpheusRabbitmqFactCollector(BaseFactCollector):
    name = 'rabbitmq'
    _fact_ids = set()

    def collect(self, module=None, collected_facts=None):
        facts = {}

        connection = Connection(module._socket_path)
        morph_api = MorpheusApi(connection)

        appliance_health = morph_api.get_appliance_health()

<<<<<<< HEAD
        facts['rabbitmq'] = appliance_health['rabbit']
=======
        facts['morpheus_rabbitmq'] = appliance_health['health']['rabbit']
>>>>>>> c7828e9f

        return facts<|MERGE_RESOLUTION|>--- conflicted
+++ resolved
@@ -18,10 +18,6 @@
 
         appliance_health = morph_api.get_appliance_health()
 
-<<<<<<< HEAD
-        facts['rabbitmq'] = appliance_health['rabbit']
-=======
-        facts['morpheus_rabbitmq'] = appliance_health['health']['rabbit']
->>>>>>> c7828e9f
+        facts['morpheus_rabbitmq'] = appliance_health['rabbit']
 
         return facts